--- conflicted
+++ resolved
@@ -392,12 +392,8 @@
 )
 {
 #if DEBUG
-<<<<<<< HEAD
-        fprintf (stderr, "[File: %s: line: %d] Entering dxf_write_circle_struct () function.\n", __FILE__, __LINE__);
-=======
         fprintf (stderr, "[File: %s: line: %d] Entering dxf_write_circle_struct () function.\n",
                 __FILE__, __LINE__);
->>>>>>> edb6c1de
 #endif
         char *dxf_entity_name = strdup ("CIRCLE");
 
@@ -444,12 +440,8 @@
                 fprintf (fp, " 67\n%d\n", DXF_PAPERSPACE);
         }
 #if DEBUG
-<<<<<<< HEAD
-        fprintf (stderr, "[File: %s: line: %d] Leaving dxf_write_circle_struct () function.\n", __FILE__, __LINE__);
-=======
         fprintf (stderr, "[File: %s: line: %d] Leaving dxf_write_circle_struct () function.\n",
                 __FILE__, __LINE__);
->>>>>>> edb6c1de
 #endif
         return (EXIT_SUCCESS);
 }
